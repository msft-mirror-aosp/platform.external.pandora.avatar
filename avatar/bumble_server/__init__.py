# Copyright 2022 Google LLC
#
# Licensed under the Apache License, Version 2.0 (the "License");
# you may not use this file except in compliance with the License.
# You may obtain a copy of the License at
#
#     https://www.apache.org/licenses/LICENSE-2.0
#
# Unless required by applicable law or agreed to in writing, software
# distributed under the License is distributed on an "AS IS" BASIS,
# WITHOUT WARRANTIES OR CONDITIONS OF ANY KIND, either express or implied.
# See the License for the specific language governing permissions and
# limitations under the License.

"""Bumble Pandora server."""

__version__ = "0.0.1"

import asyncio
import grpc
import grpc.aio
import logging

from avatar.bumble_device import BumbleDevice
from avatar.bumble_server.asha import ASHAService
from avatar.bumble_server.host import HostService
from avatar.bumble_server.security import SecurityService, SecurityStorageService
from bumble.smp import PairingDelegate
from pandora.asha_grpc_aio import add_ASHAServicer_to_server
from pandora.host_grpc_aio import add_HostServicer_to_server
from pandora.security_grpc_aio import add_SecurityServicer_to_server, add_SecurityStorageServicer_to_server
from typing import Callable, List, Optional

# Add servicers hooks.
_SERVICERS_HOOKS: List[Callable[[BumbleDevice, grpc.aio.Server], None]] = []


def register_servicer_hook(hook: Callable[[BumbleDevice, grpc.aio.Server], None]) -> None:
    _SERVICERS_HOOKS.append(hook)


<<<<<<< HEAD
async def create_serve_task(
    bumble: BumbleDevice,
    grpc_server: Optional[grpc.aio.Server] = None,
    port: int = 0,
) -> Coroutine[None, None, None]:
=======
async def serve_bumble(bumble: BumbleDevice, grpc_server: Optional[grpc.aio.Server] = None, port: int = 0) -> None:
>>>>>>> da36a702
    # initialize a gRPC server if not provided.
    server = grpc_server if grpc_server is not None else grpc.aio.server()
    port = server.add_insecure_port(f'localhost:{port}')

    # load IO capability from config.
    io_capability_name: str = bumble.config.get('io_capability', 'no_output_no_input').upper()
    io_capability: int = getattr(PairingDelegate, io_capability_name)

    try:
        while True:
            # add Pandora services to the gRPC server.
            add_HostServicer_to_server(HostService(server, bumble.device), server)
            add_SecurityServicer_to_server(SecurityService(bumble.device, io_capability), server)
            add_SecurityStorageServicer_to_server(SecurityStorageService(bumble.device), server)
            add_ASHAServicer_to_server(ASHAService(bumble.device), server)

<<<<<<< HEAD
    # start bumble server & return serve task.
    await bumble_server.start()
    return bumble_server.serve()
=======
            # call hooks if any.
            for hook in _SERVICERS_HOOKS:
                hook(bumble, server)

            # open device.
            await bumble.open()
            try:
                # Pandora require classic devices to to be discoverable & connectable.
                if bumble.device.classic_enabled:
                    await bumble.device.set_discoverable(False)
                    await bumble.device.set_connectable(True)

                # start & serve gRPC server.
                await server.start()
                await server.wait_for_termination()
            finally:
                # close device.
                await bumble.close()

            # re-initialize the gRPC server.
            server = grpc.aio.server()
            server.add_insecure_port(f'localhost:{port}')
    finally:
        # stop server.
        await server.stop(None)
>>>>>>> da36a702


BUMBLE_SERVER_GRPC_PORT = 7999
ROOTCANAL_PORT_CUTTLEFISH = 7300


async def amain() -> None:
    bumble = BumbleDevice({'transport': f'tcp-client:127.0.0.1:{ROOTCANAL_PORT_CUTTLEFISH}', 'classic_enabled': True})
<<<<<<< HEAD
    serve = await create_serve_task(bumble, port=BUMBLE_SERVER_GRPC_PORT)
    await serve


if __name__ == '__main__':
=======
>>>>>>> da36a702
    logging.basicConfig(level=logging.DEBUG)
    asyncio.run(amain())<|MERGE_RESOLUTION|>--- conflicted
+++ resolved
@@ -39,15 +39,7 @@
     _SERVICERS_HOOKS.append(hook)
 
 
-<<<<<<< HEAD
-async def create_serve_task(
-    bumble: BumbleDevice,
-    grpc_server: Optional[grpc.aio.Server] = None,
-    port: int = 0,
-) -> Coroutine[None, None, None]:
-=======
 async def serve_bumble(bumble: BumbleDevice, grpc_server: Optional[grpc.aio.Server] = None, port: int = 0) -> None:
->>>>>>> da36a702
     # initialize a gRPC server if not provided.
     server = grpc_server if grpc_server is not None else grpc.aio.server()
     port = server.add_insecure_port(f'localhost:{port}')
@@ -64,11 +56,6 @@
             add_SecurityStorageServicer_to_server(SecurityStorageService(bumble.device), server)
             add_ASHAServicer_to_server(ASHAService(bumble.device), server)
 
-<<<<<<< HEAD
-    # start bumble server & return serve task.
-    await bumble_server.start()
-    return bumble_server.serve()
-=======
             # call hooks if any.
             for hook in _SERVICERS_HOOKS:
                 hook(bumble, server)
@@ -94,22 +81,12 @@
     finally:
         # stop server.
         await server.stop(None)
->>>>>>> da36a702
 
 
 BUMBLE_SERVER_GRPC_PORT = 7999
 ROOTCANAL_PORT_CUTTLEFISH = 7300
 
-
-async def amain() -> None:
+if __name__ == '__main__':
     bumble = BumbleDevice({'transport': f'tcp-client:127.0.0.1:{ROOTCANAL_PORT_CUTTLEFISH}', 'classic_enabled': True})
-<<<<<<< HEAD
-    serve = await create_serve_task(bumble, port=BUMBLE_SERVER_GRPC_PORT)
-    await serve
-
-
-if __name__ == '__main__':
-=======
->>>>>>> da36a702
     logging.basicConfig(level=logging.DEBUG)
-    asyncio.run(amain())+    asyncio.run(serve_bumble(bumble, port=BUMBLE_SERVER_GRPC_PORT))