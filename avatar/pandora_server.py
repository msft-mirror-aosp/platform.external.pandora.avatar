# Copyright 2022 Google LLC
#
# Licensed under the Apache License, Version 2.0 (the "License");
# you may not use this file except in compliance with the License.
# You may obtain a copy of the License at
#
#     https://www.apache.org/licenses/LICENSE-2.0
#
# Unless required by applicable law or agreed to in writing, software
# distributed under the License is distributed on an "AS IS" BASIS,
# WITHOUT WARRANTIES OR CONDITIONS OF ANY KIND, either express or implied.
# See the License for the specific language governing permissions and
# limitations under the License.


"""Interface for controller-specific Pandora server management."""

import asyncio
import avatar.aio
import grpc
import grpc.aio
import threading
import types

from avatar import bumble_server
from avatar.bumble_device import BumbleDevice
from avatar.controllers import bumble_device, pandora_device
from avatar.pandora_client import BumblePandoraClient, PandoraClient
from contextlib import suppress
from mobly.controllers import android_device
from mobly.controllers.android_device import AndroidDevice
from typing import Generic, Optional, TypeVar

ANDROID_SERVER_PACKAGE = 'com.android.pandora'
ANDROID_SERVER_GRPC_PORT = 8999  # TODO: Use a dynamic port


# Generic type for `PandoraServer`.
TDevice = TypeVar('TDevice')


class PandoraServer(Generic[TDevice]):
    """Abstract interface to manage the Pandora gRPC server on the device."""

    MOBLY_CONTROLLER_MODULE: types.ModuleType = pandora_device

    device: TDevice

    def __init__(self, device: TDevice) -> None:
        """Creates a PandoraServer.

        Args:
            device: A Mobly controller instance.
        """
        self.device = device

    def start(self) -> PandoraClient:
        """Sets up and starts the Pandora server on the device."""
        assert isinstance(self.device, PandoraClient)
        return self.device

    def stop(self) -> None:
        """Stops and cleans up the Pandora server on the device."""


class BumblePandoraServer(PandoraServer[BumbleDevice]):
    """Manages the Pandora gRPC server on a BumbleDevice."""

    MOBLY_CONTROLLER_MODULE = bumble_device

    _task: Optional[asyncio.Task[None]] = None

    def start(self) -> BumblePandoraClient:
        """Sets up and starts the Pandora server on the Bumble device."""
        assert self._task is None

        # set the event loop to make sure the gRPC server use the avatar one.
        asyncio.set_event_loop(avatar.aio.loop)

        # create gRPC server & port.
        server = grpc.aio.server()
        port = server.add_insecure_port(f'localhost:{0}')

<<<<<<< HEAD
        self._task = avatar.aio.loop.create_task(serve_bumble(self.device, grpc_server=server, port=port))
=======
        config = bumble_server.Config()
        self._task = avatar.aio.loop.create_task(
            bumble_server.serve(self.device, config=config, grpc_server=server, port=port)
        )
>>>>>>> d4fbff7c

        return BumblePandoraClient(f'localhost:{port}', self.device, config)

    def stop(self) -> None:
        """Stops and cleans up the Pandora server on the Bumble device."""

        async def server_stop() -> None:
            assert self._task is not None
            if not self._task.done():
                self._task.cancel()
                with suppress(asyncio.CancelledError):
                    await self._task
            self._task = None

        avatar.aio.run_until_complete(server_stop())


class AndroidPandoraServer(PandoraServer[AndroidDevice]):
    """Manages the Pandora gRPC server on an AndroidDevice."""

    MOBLY_CONTROLLER_MODULE = android_device

    _instrumentation: Optional[threading.Thread] = None
    _port: int = ANDROID_SERVER_GRPC_PORT

    def start(self) -> PandoraClient:
        """Sets up and starts the Pandora server on the Android device."""
        assert self._instrumentation is None

        # start Pandora Android gRPC server.
        self._instrumentation = threading.Thread(
            target=lambda: self.device.adb._exec_adb_cmd(  # type: ignore
                'shell',
                f'am instrument --no-hidden-api-checks -w {ANDROID_SERVER_PACKAGE}/.Main',
                shell=False,
                timeout=None,
                stderr=None,
            )
        )

        self._instrumentation.start()
        self.device.adb.forward([f'tcp:{self._port}', f'tcp:{ANDROID_SERVER_GRPC_PORT}'])  # type: ignore

        return PandoraClient(f'localhost:{self._port}', 'android')

    def stop(self) -> None:
        """Stops and cleans up the Pandora server on the Android device."""
        assert self._instrumentation is not None

        # Stop Pandora Android gRPC server.
        self.device.adb._exec_adb_cmd(  # type: ignore
            'shell', f'am force-stop {ANDROID_SERVER_PACKAGE}', shell=False, timeout=None, stderr=None
        )

        self.device.adb.forward(['--remove', f'tcp:{ANDROID_SERVER_GRPC_PORT}'])  # type: ignore
        self._instrumentation.join()
        self._instrumentation = None<|MERGE_RESOLUTION|>--- conflicted
+++ resolved
@@ -81,14 +81,10 @@
         server = grpc.aio.server()
         port = server.add_insecure_port(f'localhost:{0}')
 
-<<<<<<< HEAD
-        self._task = avatar.aio.loop.create_task(serve_bumble(self.device, grpc_server=server, port=port))
-=======
         config = bumble_server.Config()
         self._task = avatar.aio.loop.create_task(
             bumble_server.serve(self.device, config=config, grpc_server=server, port=port)
         )
->>>>>>> d4fbff7c
 
         return BumblePandoraClient(f'localhost:{port}', self.device, config)
 
