--- conflicted
+++ resolved
@@ -23,7 +23,7 @@
 import types
 
 from avatar.bumble_device import BumbleDevice
-from avatar.bumble_server import create_serve_task
+from avatar.bumble_server import serve_bumble
 from avatar.controllers import bumble_device, pandora_device
 from avatar.pandora_client import BumblePandoraClient, PandoraClient
 from contextlib import suppress
@@ -81,22 +81,7 @@
         server = grpc.aio.server()
         port = server.add_insecure_port(f'localhost:{0}')
 
-        self._task = avatar.aio.loop.create_task(
-<<<<<<< HEAD
-            avatar.aio.run_until_complete(
-                create_serve_task(
-                    self.device,
-                    grpc_server=server,
-                    port=port,
-                )
-=======
-            serve_bumble(
-                self.device,
-                grpc_server=server,
-                port=port,
->>>>>>> da36a702
-            )
-        )
+        self._task = avatar.aio.loop.create_task(serve_bumble(self.device, grpc_server=server, port=port))
 
         return BumblePandoraClient(f'localhost:{port}', self.device)
 
