# Copyright 2022 Google LLC
#
# Licensed under the Apache License, Version 2.0 (the "License");
# you may not use this file except in compliance with the License.
# You may obtain a copy of the License at
#
#     https://www.apache.org/licenses/LICENSE-2.0
#
# Unless required by applicable law or agreed to in writing, software
# distributed under the License is distributed on an "AS IS" BASIS,
# WITHOUT WARRANTIES OR CONDITIONS OF ANY KIND, either express or implied.
# See the License for the specific language governing permissions and
# limitations under the License.

import asyncio
import grpc
import logging

from avatar import PandoraDevices, parameterized
from avatar.aio import asynchronous
from avatar.pandora_client import BumblePandoraClient, PandoraClient
from bumble.smp import PairingDelegate
from concurrent import futures
from contextlib import suppress
from mobly import base_test, test_runner
from mobly.asserts import assert_equal  # type: ignore
from mobly.asserts import assert_in  # type: ignore
from mobly.asserts import assert_is_none  # type: ignore
from mobly.asserts import assert_is_not_none  # type: ignore
from mobly.asserts import fail  # type: ignore
from pandora.host_grpc import DataTypes, DiscoverabilityMode, OwnAddressType
from pandora.security_grpc import LESecurityLevel, PairingEventAnswer, SecurityLevel
from typing import NoReturn, Optional


class ExampleTest(base_test.BaseTestClass):  # type: ignore[misc]
    devices: Optional[PandoraDevices] = None

    # pandora devices.
    dut: PandoraClient
    ref: BumblePandoraClient

    def setup_class(self) -> None:
        self.devices = PandoraDevices(self)
        dut, ref = self.devices
        assert isinstance(ref, BumblePandoraClient)
        self.dut, self.ref = dut, ref

    def teardown_class(self) -> None:
        if self.devices:
            self.devices.stop_all()

    @asynchronous
    async def setup_test(self) -> None:
        await asyncio.gather(self.dut.reset(), self.ref.reset())

    def test_print_addresses(self) -> None:
        dut_address = self.dut.address
        self.dut.log.info(f'Address: {dut_address}')
        ref_address = self.ref.address
        self.ref.log.info(f'Address: {ref_address}')

    def test_classic_connect(self) -> None:
        dut_address = self.dut.address
        self.dut.log.info(f'Address: {dut_address}')
        connection = self.ref.host.Connect(address=dut_address).connection
        assert connection
        self.ref.log.info(f'Connected with: {dut_address}')
        self.ref.host.Disconnect(connection=connection)

    # Using this decorator allow us to write one `test_le_connect`, and
    # run it multiple time with different parameters.
    # Here we check that no matter the address type we use for both sides
    # the connection still complete.
    @parameterized(
        (OwnAddressType.RANDOM, OwnAddressType.RANDOM),
        (OwnAddressType.RANDOM, OwnAddressType.PUBLIC),
    )  # type: ignore[misc]
    def test_le_connect(self, dut_address_type: OwnAddressType, ref_address_type: OwnAddressType) -> None:
        advertisement = self.ref.host.Advertise(legacy=True, connectable=True, own_address_type=ref_address_type)
        scan = self.dut.host.Scan(own_address_type=dut_address_type)
        if ref_address_type == OwnAddressType.PUBLIC:
            scan_response = next((x for x in scan if x.public == self.ref.address))
            dut_ref = self.dut.host.ConnectLE(
                public=scan_response.public,
                own_address_type=dut_address_type,
            ).connection
        else:
            scan_response = next((x for x in scan if x.random == self.ref.random_address))
            dut_ref = self.dut.host.ConnectLE(
                random=scan_response.random,
                own_address_type=dut_address_type,
            ).connection
        scan.cancel()
        ref_dut = next(advertisement).connection
        advertisement.cancel()
        assert dut_ref and ref_dut
        self.dut.host.Disconnect(connection=dut_ref)

    def test_not_discoverable(self) -> None:
        self.dut.host.SetDiscoverabilityMode(mode=DiscoverabilityMode.NOT_DISCOVERABLE)
        inquiry = self.ref.host.Inquiry(timeout=3.0)
        try:
            assert_is_none(next((x for x in inquiry if x.address == self.dut.address), None))
        except grpc.RpcError as e:
            # No peers found; StartInquiry times out
            assert_equal(e.code(), grpc.StatusCode.DEADLINE_EXCEEDED)  # type: ignore
        finally:
            inquiry.cancel()

    @parameterized(
        (DiscoverabilityMode.DISCOVERABLE_LIMITED,),
        (DiscoverabilityMode.DISCOVERABLE_GENERAL,),
    )  # type: ignore[misc]
    def test_discoverable(self, mode: DiscoverabilityMode) -> None:
        self.dut.host.SetDiscoverabilityMode(mode=mode)
        inquiry = self.ref.host.Inquiry(timeout=15.0)
        try:
            assert_is_not_none(next((x for x in inquiry if x.address == self.dut.address), None))
        finally:
            inquiry.cancel()

    @asynchronous
    async def test_wait_connection(self) -> None:
        dut_ref_co = self.dut.aio.host.WaitConnection(address=self.ref.address)
        ref_dut = await self.ref.aio.host.Connect(address=self.dut.address)
        dut_ref = await dut_ref_co
        assert_is_not_none(ref_dut.connection)
        assert_is_not_none(dut_ref.connection)
        assert ref_dut.connection
        await self.ref.aio.host.Disconnect(connection=ref_dut.connection)

    def test_scan_response_data(self) -> None:
        advertisement = self.dut.host.Advertise(
            legacy=True,
            data=DataTypes(
                complete_service_class_uuids16=['FDF0'],
            ),
            scan_response_data=DataTypes(
                include_class_of_device=True,
            ),
        )

        scan = self.ref.host.Scan()
        scan_response = next((x for x in scan if x.public == self.dut.address))

        scan.cancel()
        advertisement.cancel()

        assert_equal(type(scan_response.data.class_of_device), int)
        assert_equal(type(scan_response.data.complete_service_class_uuids16[0]), str)

    async def handle_pairing_events(self) -> NoReturn:
        ref_pairing_stream = self.ref.aio.security.OnPairing()
        dut_pairing_stream = self.dut.aio.security.OnPairing()

        try:
            while True:
                ref_pairing_event, dut_pairing_event = await asyncio.gather(
                    anext(ref_pairing_stream),
                    anext(dut_pairing_stream),
                )

                if dut_pairing_event.method_variant() in ('numeric_comparison', 'just_works'):
                    assert_in(ref_pairing_event.method_variant(), ('numeric_comparison', 'just_works'))
                    dut_pairing_stream.send_nowait(
                        PairingEventAnswer(
                            event=dut_pairing_event,
                            confirm=True,
                        )
                    )
                    ref_pairing_stream.send_nowait(
                        PairingEventAnswer(
                            event=ref_pairing_event,
                            confirm=True,
                        )
                    )
                elif dut_pairing_event.method_variant() == 'passkey_entry_notification':
                    assert_equal(ref_pairing_event.method_variant(), 'passkey_entry_request')
                    ref_pairing_stream.send_nowait(
                        PairingEventAnswer(
                            event=ref_pairing_event,
                            passkey=dut_pairing_event.passkey_entry_notification,
                        )
                    )
                elif dut_pairing_event.method_variant() == 'passkey_entry_request':
                    assert_equal(ref_pairing_event.method_variant(), 'passkey_entry_notification')
                    dut_pairing_stream.send_nowait(
                        PairingEventAnswer(
                            event=dut_pairing_event,
                            passkey=ref_pairing_event.passkey_entry_notification,
                        )
                    )
                else:
                    fail("unreachable")

        finally:
            ref_pairing_stream.cancel()
            dut_pairing_stream.cancel()

    @parameterized(
        (PairingDelegate.NO_OUTPUT_NO_INPUT,),
        (PairingDelegate.KEYBOARD_INPUT_ONLY,),
        (PairingDelegate.DISPLAY_OUTPUT_ONLY,),
        (PairingDelegate.DISPLAY_OUTPUT_AND_YES_NO_INPUT,),
        (PairingDelegate.DISPLAY_OUTPUT_AND_KEYBOARD_INPUT,),
    )  # type: ignore[misc]
    @asynchronous
    async def test_classic_pairing(self, ref_io_capability: int) -> None:
        # override reference device IO capability
        setattr(self.ref.device, 'io_capability', ref_io_capability)

        pairing = asyncio.create_task(self.handle_pairing_events())
        (dut_ref_res, ref_dut_res) = await asyncio.gather(
            self.dut.aio.host.WaitConnection(address=self.ref.address),
            self.ref.aio.host.Connect(address=self.dut.address),
        )

        assert_equal(ref_dut_res.result_variant(), 'connection')
        assert_equal(dut_ref_res.result_variant(), 'connection')
        ref_dut = ref_dut_res.connection
        dut_ref = dut_ref_res.connection
        assert ref_dut and dut_ref

        (secure, wait_security) = await asyncio.gather(
            self.ref.aio.security.Secure(connection=ref_dut, classic=SecurityLevel.LEVEL2),
            self.dut.aio.security.WaitSecurity(connection=dut_ref, classic=SecurityLevel.LEVEL2),
        )

        pairing.cancel()
        with suppress(asyncio.CancelledError, futures.CancelledError):
            await pairing

        assert_equal(secure.result_variant(), 'success')
        assert_equal(wait_security.result_variant(), 'success')

        await asyncio.gather(
            self.dut.aio.host.Disconnect(connection=dut_ref),
            self.ref.aio.host.WaitDisconnection(connection=ref_dut),
        )

    @parameterized(
        (OwnAddressType.RANDOM, OwnAddressType.RANDOM, PairingDelegate.NO_OUTPUT_NO_INPUT),
        (OwnAddressType.RANDOM, OwnAddressType.RANDOM, PairingDelegate.KEYBOARD_INPUT_ONLY),
        (OwnAddressType.RANDOM, OwnAddressType.RANDOM, PairingDelegate.DISPLAY_OUTPUT_ONLY),
        (OwnAddressType.RANDOM, OwnAddressType.RANDOM, PairingDelegate.DISPLAY_OUTPUT_AND_YES_NO_INPUT),
        (OwnAddressType.RANDOM, OwnAddressType.RANDOM, PairingDelegate.DISPLAY_OUTPUT_AND_KEYBOARD_INPUT),
        (OwnAddressType.RANDOM, OwnAddressType.PUBLIC, PairingDelegate.DISPLAY_OUTPUT_AND_KEYBOARD_INPUT),
    )  # type: ignore[misc]
    @asynchronous
    async def test_le_pairing(
        self, dut_address_type: OwnAddressType, ref_address_type: OwnAddressType, ref_io_capability: int
    ) -> None:
        # override reference device IO capability
        setattr(self.ref.device, 'io_capability', ref_io_capability)

<<<<<<< HEAD
        if ref_address_type in (OwnAddressType.PUBLIC, OwnAddressType.RESOLVABLE_OR_PUBLIC):
            ref_address = {'public': self.ref.address}
        else:
            ref_address = {'random': self.ref.random_address}

        await self.dut.aio.security_storage.DeleteBond(**ref_address)
        await self.dut.aio.host.StartAdvertising(
=======
        advertisement = self.dut.aio.host.Advertise(
>>>>>>> 2a39b13c
            legacy=True,
            connectable=True,
            own_address_type=dut_address_type,
            data=DataTypes(manufacturer_specific_data=b'pause cafe'),
        )

        scan = self.ref.aio.host.Scan(own_address_type=ref_address_type)
        dut = await anext((x async for x in scan if b'pause cafe' in x.data.manufacturer_specific_data))
        scan.cancel()
        assert dut

        pairing = asyncio.create_task(self.handle_pairing_events())
<<<<<<< HEAD
        (dut_ref_res, ref_dut_res) = await asyncio.gather(
            self.dut.aio.host.WaitLEConnection(**ref_address),
=======
        (ref_dut_res, dut_ref_res) = await asyncio.gather(
>>>>>>> 2a39b13c
            self.ref.aio.host.ConnectLE(own_address_type=ref_address_type, **dut.address_asdict()),
            anext(aiter(advertisement)),
        )

        advertisement.cancel()
        ref_dut, dut_ref = ref_dut_res.connection, dut_ref_res.connection
        assert ref_dut and dut_ref

        (secure, wait_security) = await asyncio.gather(
            self.ref.aio.security.Secure(connection=ref_dut, le=LESecurityLevel.LE_LEVEL3),
            self.dut.aio.security.WaitSecurity(connection=dut_ref, le=LESecurityLevel.LE_LEVEL3),
        )

        pairing.cancel()
        with suppress(asyncio.CancelledError, futures.CancelledError):
            await pairing

        assert_equal(secure.result_variant(), 'success')
        assert_equal(wait_security.result_variant(), 'success')

        await asyncio.gather(
            self.dut.aio.host.Disconnect(connection=dut_ref),
            self.ref.aio.host.WaitDisconnection(connection=ref_dut),
        )


if __name__ == '__main__':
    logging.basicConfig(level=logging.DEBUG)
    test_runner.main()  # type: ignore<|MERGE_RESOLUTION|>--- conflicted
+++ resolved
@@ -254,17 +254,7 @@
         # override reference device IO capability
         setattr(self.ref.device, 'io_capability', ref_io_capability)
 
-<<<<<<< HEAD
-        if ref_address_type in (OwnAddressType.PUBLIC, OwnAddressType.RESOLVABLE_OR_PUBLIC):
-            ref_address = {'public': self.ref.address}
-        else:
-            ref_address = {'random': self.ref.random_address}
-
-        await self.dut.aio.security_storage.DeleteBond(**ref_address)
-        await self.dut.aio.host.StartAdvertising(
-=======
         advertisement = self.dut.aio.host.Advertise(
->>>>>>> 2a39b13c
             legacy=True,
             connectable=True,
             own_address_type=dut_address_type,
@@ -277,12 +267,7 @@
         assert dut
 
         pairing = asyncio.create_task(self.handle_pairing_events())
-<<<<<<< HEAD
-        (dut_ref_res, ref_dut_res) = await asyncio.gather(
-            self.dut.aio.host.WaitLEConnection(**ref_address),
-=======
         (ref_dut_res, dut_ref_res) = await asyncio.gather(
->>>>>>> 2a39b13c
             self.ref.aio.host.ConnectLE(own_address_type=ref_address_type, **dut.address_asdict()),
             anext(aiter(advertisement)),
         )
