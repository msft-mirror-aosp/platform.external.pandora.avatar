# Copyright 2023 Google LLC
#
# Licensed under the Apache License, Version 2.0 (the "License");
# you may not use this file except in compliance with the License.
# You may obtain a copy of the License at
#
#     https://www.apache.org/licenses/LICENSE-2.0
#
# Unless required by applicable law or agreed to in writing, software
# distributed under the License is distributed on an "AS IS" BASIS,
# WITHOUT WARRANTIES OR CONDITIONS OF ANY KIND, either express or implied.
# See the License for the specific language governing permissions and
# limitations under the License.

import asyncio
import avatar
import itertools
import logging

from avatar import BumblePandoraDevice, PandoraDevice, PandoraDevices
from bumble.pairing import PairingDelegate
from mobly import base_test, signals, test_runner
from mobly.asserts import assert_equal  # type: ignore
from mobly.asserts import assert_in  # type: ignore
from mobly.asserts import assert_is_not_none  # type: ignore
from mobly.asserts import fail  # type: ignore
<<<<<<< HEAD
from pandora.host_pb2 import PUBLIC, RANDOM, DataTypes, OwnAddressType, Connection
=======
from pandora.host_pb2 import PUBLIC, RANDOM, Connection, DataTypes, OwnAddressType
>>>>>>> 1a948edc
from pandora.security_pb2 import LE_LEVEL3, PairingEventAnswer, SecureResponse, WaitSecurityResponse
from typing import Any, Literal, Optional, Tuple, Union


class LeSecurityTest(base_test.BaseTestClass):  # type: ignore[misc]
    '''
    This class aim to test LE Pairing on LE
    Bluetooth devices.
    '''

    devices: Optional[PandoraDevices] = None

    # pandora devices.
    dut: PandoraDevice
    ref: PandoraDevice

    def setup_class(self) -> None:
        self.devices = PandoraDevices(self)
        self.dut, self.ref, *_ = self.devices

        # Enable BR/EDR for Bumble devices.
        for device in self.devices:
            if isinstance(device, BumblePandoraDevice):
                device.config.setdefault('classic_enabled', True)

    def teardown_class(self) -> None:
        if self.devices:
            self.devices.stop_all()

    @avatar.parameterized(
        *itertools.product(
            ('outgoing_connection', 'incoming_connection'),
            ('outgoing_pairing', 'incoming_pairing'),
            ('against_random', 'against_public'),
            (
                'accept',
                'reject',
                'rejected',
                'disconnect',
                'disconnected',
            ),
            (
                'against_default_io_cap',
                'against_no_output_no_input',
                'against_keyboard_only',
                'against_display_only',
                'against_display_yes_no',
                'against_both_display_and_keyboard',
            ),
        )
    )  # type: ignore[misc]
<<<<<<< HEAD

=======
>>>>>>> 1a948edc
    @avatar.asynchronous
    async def test_le_pairing(
        self,
        connect: Union[Literal['outgoing_connection'], Literal['incoming_connection']],
        pair: Union[Literal['outgoing_pairing'], Literal['incoming_pairing']],
<<<<<<< HEAD
        ref_address_type: Union[Literal['against_random'], Literal['against_public']],
=======
        ref_address_type_name: Union[Literal['against_random'], Literal['against_public']],
>>>>>>> 1a948edc
        variant: Union[
            Literal['accept'],
            Literal['reject'],
            Literal['rejected'],
            Literal['disconnect'],
            Literal['disconnected'],
        ],
        ref_io_capability: Union[
            Literal['against_default_io_cap'],
            Literal['against_no_output_no_input'],
            Literal['against_keyboard_only'],
            Literal['against_display_only'],
            Literal['against_display_yes_no'],
            Literal['against_both_display_and_keyboard'],
        ],
    ) -> None:

        if self.dut.name == 'android' and connect == 'outgoing_connection' and pair == 'incoming_pairing':
            # TODO: do not skip when doing physical tests.
<<<<<<< HEAD
            raise signals.TestSkip(
                'TODO: Yet to implement the test cases:\n'
            )

        if self.dut.name == 'android' and connect == 'incoming_connection' and pair == 'outgoing_pairing':
            # TODO: do not skip when doing physical tests.
            raise signals.TestSkip(
                'TODO: Yet to implement the test cases:\n'
            )
=======
            raise signals.TestSkip('TODO: Yet to implement the test cases:\n')

        if self.dut.name == 'android' and connect == 'incoming_connection' and pair == 'outgoing_pairing':
            # TODO: do not skip when doing physical tests.
            raise signals.TestSkip('TODO: Yet to implement the test cases:\n')
>>>>>>> 1a948edc

        if self.dut.name == 'android' and 'disconnect' in variant:
            raise signals.TestSkip(
                'TODO: Fix AOSP pandora server for this variant:\n'
                + '- Looks like `Disconnect`  never complete.\n'
                + '- When disconnected the `Secure/WaitSecurity` never returns.'
            )

<<<<<<< HEAD
        if 'reject' in variant or 'rejected' in variant:
            raise signals.TestSkip(
                'TODO: Currently these scnearios are not working. Working on them.'
            )
=======
        if self.ref.name == 'android' and ref_address_type_name == 'against_public':
            raise signals.TestSkip('Android does not support PUBLIC address type.')

        if 'reject' in variant or 'rejected' in variant:
            raise signals.TestSkip('TODO: Currently these scnearios are not working. Working on them.')
>>>>>>> 1a948edc

        if isinstance(self.ref, BumblePandoraDevice) and ref_io_capability == 'against_default_io_cap':
            raise signals.TestSkip('Skip default IO cap for Bumble REF.')

        if not isinstance(self.ref, BumblePandoraDevice) and ref_io_capability != 'against_default_io_cap':
            raise signals.TestSkip('Unable to override IO capability on non Bumble device.')

        # Factory reset both DUT and REF devices.
        await asyncio.gather(self.dut.reset(), self.ref.reset())

        # Override REF IO capability if supported.
        if isinstance(self.ref, BumblePandoraDevice):
            io_capability = {
                'against_no_output_no_input': PairingDelegate.IoCapability.NO_OUTPUT_NO_INPUT,
                'against_keyboard_only': PairingDelegate.IoCapability.KEYBOARD_INPUT_ONLY,
                'against_display_only': PairingDelegate.IoCapability.DISPLAY_OUTPUT_ONLY,
                'against_display_yes_no': PairingDelegate.IoCapability.DISPLAY_OUTPUT_AND_YES_NO_INPUT,
                'against_both_display_and_keyboard': PairingDelegate.IoCapability.DISPLAY_OUTPUT_AND_KEYBOARD_INPUT,
            }[ref_io_capability]
            self.ref.server_config.io_capability = io_capability

        dut_address_type = RANDOM
        ref_address_type = {
<<<<<<< HEAD
                'against_random' : RANDOM,
                'against_public' : PUBLIC,
            }[ref_address_type]
=======
            'against_random': RANDOM,
            'against_public': PUBLIC,
        }[ref_address_type_name]
>>>>>>> 1a948edc

        # Pandora connection tokens
        ref_dut, dut_ref = None, None

        # Connection/pairing task.
        async def connect_and_pair() -> Tuple[SecureResponse, WaitSecurityResponse]:
            nonlocal ref_dut
            nonlocal dut_ref

            # Make LE connection task.
            async def connect_le(
<<<<<<< HEAD
                initiator: PandoraDevice, acceptor: PandoraDevice,
                initiator_addr_type: OwnAddressType, acceptor_addr_type: OwnAddressType
            ) -> Tuple[Connection, Connection]:

                #Acceptor - Advertise
                advertisement = acceptor.aio.host.Advertise(
                                legacy=True,
                                connectable=True,
                                own_address_type=acceptor_addr_type,
                                data=DataTypes(manufacturer_specific_data=b'pause cafe'),
                )

                #Initiator - Scan and fetch the address
=======
                initiator: PandoraDevice,
                acceptor: PandoraDevice,
                initiator_addr_type: OwnAddressType,
                acceptor_addr_type: OwnAddressType,
            ) -> Tuple[Connection, Connection]:

                # Acceptor - Advertise
                advertisement = acceptor.aio.host.Advertise(
                    legacy=True,
                    connectable=True,
                    own_address_type=acceptor_addr_type,
                    data=DataTypes(manufacturer_specific_data=b'pause cafe'),
                )

                # Initiator - Scan and fetch the address
>>>>>>> 1a948edc
                scan = initiator.aio.host.Scan(own_address_type=initiator_addr_type)
                acceptor_addr = await anext(
                    (x async for x in scan if b'pause cafe' in x.data.manufacturer_specific_data)
                )  # pytype: disable=name-error
                scan.cancel()

<<<<<<< HEAD
                #Initiator - LE connect
                init_res, wait_res = await asyncio.gather(
                    initiator.aio.host.ConnectLE(own_address_type=initiator_addr_type, **acceptor_addr.address_asdict()),
=======
                # Initiator - LE connect
                init_res, wait_res = await asyncio.gather(
                    initiator.aio.host.ConnectLE(
                        own_address_type=initiator_addr_type, **acceptor_addr.address_asdict()
                    ),
>>>>>>> 1a948edc
                    anext(aiter(advertisement)),  # pytype: disable=name-error
                )

                advertisement.cancel()
                assert_equal(init_res.result_variant(), 'connection')

                assert init_res.connection is not None and wait_res.connection is not None
                return init_res.connection, wait_res.connection

            # Make LE connection.
            if connect == 'incoming_connection':
<<<<<<< HEAD
                #DUT is acceptor
                ref_dut, dut_ref = await connect_le(self.ref, self.dut, ref_address_type, dut_address_type)
            else:
                #DUT is initiator
=======
                # DUT is acceptor
                ref_dut, dut_ref = await connect_le(self.ref, self.dut, ref_address_type, dut_address_type)
            else:
                # DUT is initiator
>>>>>>> 1a948edc
                dut_ref, ref_dut = await connect_le(self.dut, self.ref, dut_address_type, ref_address_type)

            # Pairing.

            if pair == 'incoming_pairing':
                return await asyncio.gather(
                    self.ref.aio.security.Secure(connection=ref_dut, le=LE_LEVEL3),
                    self.dut.aio.security.WaitSecurity(connection=dut_ref, le=LE_LEVEL3),
                )
<<<<<<< HEAD
            #Outgoing pairing
=======
            # Outgoing pairing
>>>>>>> 1a948edc
            return await asyncio.gather(
                self.dut.aio.security.Secure(connection=dut_ref, le=LE_LEVEL3),
                self.ref.aio.security.WaitSecurity(connection=ref_dut, le=LE_LEVEL3),
            )

        # Listen for pairing event on bot DUT and REF.
        dut_pairing, ref_pairing = self.dut.aio.security.OnPairing(), self.ref.aio.security.OnPairing()

        # Start connection/pairing.
        connect_and_pair_task = asyncio.create_task(connect_and_pair())

        shall_pass = variant == 'accept'

        try:
            dut_pairing_fut = asyncio.create_task(anext(dut_pairing))
            ref_pairing_fut = asyncio.create_task(anext(ref_pairing))

            def on_done(_: Any) -> None:
                if not dut_pairing_fut.done():
                    dut_pairing_fut.cancel()
                if not ref_pairing_fut.done():
                    ref_pairing_fut.cancel()

            connect_and_pair_task.add_done_callback(on_done)

            ref_ev = await asyncio.wait_for(ref_pairing_fut, timeout=5.0)
            self.ref.log.info(f'REF pairing event: {ref_ev.method_variant()}')

            dut_ev_answer, ref_ev_answer = None, None
            if not connect_and_pair_task.done():
                dut_ev = await asyncio.wait_for(dut_pairing_fut, timeout=15.0)
                self.dut.log.info(f'DUT pairing event: {dut_ev.method_variant()}')

                if dut_ev.method_variant() in ('numeric_comparison', 'just_works'):
                    assert_in(ref_ev.method_variant(), ('numeric_comparison', 'just_works'))

                    confirm = True
                    if (
                        dut_ev.method_variant() == 'numeric_comparison'
                        and ref_ev.method_variant() == 'numeric_comparison'
                    ):
                        confirm = ref_ev.numeric_comparison == dut_ev.numeric_comparison

                    dut_ev_answer = PairingEventAnswer(event=dut_ev, confirm=False if variant == 'reject' else confirm)
                    ref_ev_answer = PairingEventAnswer(
                        event=ref_ev, confirm=False if variant == 'rejected' else confirm
                    )

                elif dut_ev.method_variant() == 'passkey_entry_notification':
                    assert_equal(ref_ev.method_variant(), 'passkey_entry_request')
                    assert_is_not_none(dut_ev.passkey_entry_notification)
                    assert dut_ev.passkey_entry_notification is not None

                    if variant == 'reject':
                        # DUT cannot reject, pairing shall pass.
                        shall_pass = True

                    ref_ev_answer = PairingEventAnswer(
                        event=ref_ev,
                        passkey=None if variant == 'rejected' else dut_ev.passkey_entry_notification,
                    )

                elif dut_ev.method_variant() == 'passkey_entry_request':
                    assert_equal(ref_ev.method_variant(), 'passkey_entry_notification')
                    assert_is_not_none(ref_ev.passkey_entry_notification)

                    if variant == 'rejected':
                        # REF cannot reject, pairing shall pass.
                        shall_pass = True

                    assert ref_ev.passkey_entry_notification is not None
                    dut_ev_answer = PairingEventAnswer(
                        event=dut_ev,
                        passkey=None if variant == 'reject' else ref_ev.passkey_entry_notification,
                    )

                else:
                    fail("")

                if variant == 'disconnect':
                    # Disconnect:
                    # - REF respond to pairing event if any.
                    # - DUT trigger disconnect.
                    if ref_ev_answer is not None:
                        ref_pairing.send_nowait(ref_ev_answer)
                    assert dut_ref is not None
                    await self.dut.aio.host.Disconnect(connection=dut_ref)

                elif variant == 'disconnected':
                    # Disconnected:
                    # - DUT respond to pairing event if any.
                    # - REF trigger disconnect.
                    if dut_ev_answer is not None:
                        dut_pairing.send_nowait(dut_ev_answer)
                    assert ref_dut is not None
                    await self.ref.aio.host.Disconnect(connection=ref_dut)

                else:
                    # Otherwise:
                    # - REF respond to pairing event if any.
                    # - DUT respond to pairing event if any.
                    if ref_ev_answer is not None:
                        ref_pairing.send_nowait(ref_ev_answer)
                    if dut_ev_answer is not None:
                        dut_pairing.send_nowait(dut_ev_answer)

        except (asyncio.CancelledError, asyncio.TimeoutError):
            logging.error('Pairing timed-out or has been canceled.')

        except AssertionError:
            logging.exception('Pairing failed.')
            if not connect_and_pair_task.done():
                connect_and_pair_task.cancel()

        finally:
            try:
                (secure, wait_security) = await asyncio.wait_for(connect_and_pair_task, 15.0)
                logging.info(f'Pairing result: {secure.result_variant()}/{wait_security.result_variant()}')

                if shall_pass:
                    assert_equal(secure.result_variant(), 'success')
                    assert_equal(wait_security.result_variant(), 'success')
                else:
                    assert_in(
                        secure.result_variant(),
                        ('connection_died', 'pairing_failure', 'authentication_failure', 'not_reached'),
                    )
                    assert_in(
                        wait_security.result_variant(),
                        ('connection_died', 'pairing_failure', 'authentication_failure', 'not_reached'),
                    )

            finally:
                dut_pairing.cancel()
                ref_pairing.cancel()


if __name__ == '__main__':
    logging.basicConfig(level=logging.DEBUG)
    test_runner.main()  # type: ignore<|MERGE_RESOLUTION|>--- conflicted
+++ resolved
@@ -24,11 +24,7 @@
 from mobly.asserts import assert_in  # type: ignore
 from mobly.asserts import assert_is_not_none  # type: ignore
 from mobly.asserts import fail  # type: ignore
-<<<<<<< HEAD
-from pandora.host_pb2 import PUBLIC, RANDOM, DataTypes, OwnAddressType, Connection
-=======
 from pandora.host_pb2 import PUBLIC, RANDOM, Connection, DataTypes, OwnAddressType
->>>>>>> 1a948edc
 from pandora.security_pb2 import LE_LEVEL3, PairingEventAnswer, SecureResponse, WaitSecurityResponse
 from typing import Any, Literal, Optional, Tuple, Union
 
@@ -80,20 +76,12 @@
             ),
         )
     )  # type: ignore[misc]
-<<<<<<< HEAD
-
-=======
->>>>>>> 1a948edc
     @avatar.asynchronous
     async def test_le_pairing(
         self,
         connect: Union[Literal['outgoing_connection'], Literal['incoming_connection']],
         pair: Union[Literal['outgoing_pairing'], Literal['incoming_pairing']],
-<<<<<<< HEAD
-        ref_address_type: Union[Literal['against_random'], Literal['against_public']],
-=======
         ref_address_type_name: Union[Literal['against_random'], Literal['against_public']],
->>>>>>> 1a948edc
         variant: Union[
             Literal['accept'],
             Literal['reject'],
@@ -113,23 +101,11 @@
 
         if self.dut.name == 'android' and connect == 'outgoing_connection' and pair == 'incoming_pairing':
             # TODO: do not skip when doing physical tests.
-<<<<<<< HEAD
-            raise signals.TestSkip(
-                'TODO: Yet to implement the test cases:\n'
-            )
-
-        if self.dut.name == 'android' and connect == 'incoming_connection' and pair == 'outgoing_pairing':
-            # TODO: do not skip when doing physical tests.
-            raise signals.TestSkip(
-                'TODO: Yet to implement the test cases:\n'
-            )
-=======
             raise signals.TestSkip('TODO: Yet to implement the test cases:\n')
 
         if self.dut.name == 'android' and connect == 'incoming_connection' and pair == 'outgoing_pairing':
             # TODO: do not skip when doing physical tests.
             raise signals.TestSkip('TODO: Yet to implement the test cases:\n')
->>>>>>> 1a948edc
 
         if self.dut.name == 'android' and 'disconnect' in variant:
             raise signals.TestSkip(
@@ -138,18 +114,11 @@
                 + '- When disconnected the `Secure/WaitSecurity` never returns.'
             )
 
-<<<<<<< HEAD
-        if 'reject' in variant or 'rejected' in variant:
-            raise signals.TestSkip(
-                'TODO: Currently these scnearios are not working. Working on them.'
-            )
-=======
         if self.ref.name == 'android' and ref_address_type_name == 'against_public':
             raise signals.TestSkip('Android does not support PUBLIC address type.')
 
         if 'reject' in variant or 'rejected' in variant:
             raise signals.TestSkip('TODO: Currently these scnearios are not working. Working on them.')
->>>>>>> 1a948edc
 
         if isinstance(self.ref, BumblePandoraDevice) and ref_io_capability == 'against_default_io_cap':
             raise signals.TestSkip('Skip default IO cap for Bumble REF.')
@@ -173,15 +142,9 @@
 
         dut_address_type = RANDOM
         ref_address_type = {
-<<<<<<< HEAD
-                'against_random' : RANDOM,
-                'against_public' : PUBLIC,
-            }[ref_address_type]
-=======
             'against_random': RANDOM,
             'against_public': PUBLIC,
         }[ref_address_type_name]
->>>>>>> 1a948edc
 
         # Pandora connection tokens
         ref_dut, dut_ref = None, None
@@ -193,21 +156,6 @@
 
             # Make LE connection task.
             async def connect_le(
-<<<<<<< HEAD
-                initiator: PandoraDevice, acceptor: PandoraDevice,
-                initiator_addr_type: OwnAddressType, acceptor_addr_type: OwnAddressType
-            ) -> Tuple[Connection, Connection]:
-
-                #Acceptor - Advertise
-                advertisement = acceptor.aio.host.Advertise(
-                                legacy=True,
-                                connectable=True,
-                                own_address_type=acceptor_addr_type,
-                                data=DataTypes(manufacturer_specific_data=b'pause cafe'),
-                )
-
-                #Initiator - Scan and fetch the address
-=======
                 initiator: PandoraDevice,
                 acceptor: PandoraDevice,
                 initiator_addr_type: OwnAddressType,
@@ -223,24 +171,17 @@
                 )
 
                 # Initiator - Scan and fetch the address
->>>>>>> 1a948edc
                 scan = initiator.aio.host.Scan(own_address_type=initiator_addr_type)
                 acceptor_addr = await anext(
                     (x async for x in scan if b'pause cafe' in x.data.manufacturer_specific_data)
                 )  # pytype: disable=name-error
                 scan.cancel()
 
-<<<<<<< HEAD
-                #Initiator - LE connect
-                init_res, wait_res = await asyncio.gather(
-                    initiator.aio.host.ConnectLE(own_address_type=initiator_addr_type, **acceptor_addr.address_asdict()),
-=======
                 # Initiator - LE connect
                 init_res, wait_res = await asyncio.gather(
                     initiator.aio.host.ConnectLE(
                         own_address_type=initiator_addr_type, **acceptor_addr.address_asdict()
                     ),
->>>>>>> 1a948edc
                     anext(aiter(advertisement)),  # pytype: disable=name-error
                 )
 
@@ -252,17 +193,10 @@
 
             # Make LE connection.
             if connect == 'incoming_connection':
-<<<<<<< HEAD
-                #DUT is acceptor
-                ref_dut, dut_ref = await connect_le(self.ref, self.dut, ref_address_type, dut_address_type)
-            else:
-                #DUT is initiator
-=======
                 # DUT is acceptor
                 ref_dut, dut_ref = await connect_le(self.ref, self.dut, ref_address_type, dut_address_type)
             else:
                 # DUT is initiator
->>>>>>> 1a948edc
                 dut_ref, ref_dut = await connect_le(self.dut, self.ref, dut_address_type, ref_address_type)
 
             # Pairing.
@@ -272,11 +206,7 @@
                     self.ref.aio.security.Secure(connection=ref_dut, le=LE_LEVEL3),
                     self.dut.aio.security.WaitSecurity(connection=dut_ref, le=LE_LEVEL3),
                 )
-<<<<<<< HEAD
-            #Outgoing pairing
-=======
             # Outgoing pairing
->>>>>>> 1a948edc
             return await asyncio.gather(
                 self.dut.aio.security.Secure(connection=dut_ref, le=LE_LEVEL3),
                 self.ref.aio.security.WaitSecurity(connection=ref_dut, le=LE_LEVEL3),
